--- conflicted
+++ resolved
@@ -1,27 +1,3 @@
-<<<<<<< HEAD
-2008-07-28  Tim Waugh  <twaugh@redhat.com>
-
-	* src/interdiff.c (output_patch1_only): Clean up error messages.
-	(output_delta): Likewise.
-	Patch from Eli Carter.
-
-2008-07-02  Tim Waugh  <twaugh@redhat.com>
-
-	* configure.in: Version 0.3.0 (stable).
-
-2008-07-02  Tim Waugh  <twaugh@redhat.com>
-
-	* src/filterdiff.c (clean_comments): New global.
-	(filterdiff): Use it in determining whether to show non-diff
-	lines.
-	(syntax_str): Updated.
-	(main): New option --clean.
-
-	* doc/patchutils.xml: Updated.
-
-	* tests/clean1/run-test: New test case.
-	* Makefile.am (TESTS): Run it.
-=======
 2009-01-21  Tim Waugh  <twaugh@redhat.com>
 
 	* src/util.c (xtmpfile): New function.
@@ -40,7 +16,29 @@
 	The tmpfile() function is not specified to use the TMPDIR
 	environment variable.  We wrap it to make sure that TMPDIR is
 	honoured (trac #3).
->>>>>>> e5271733
+
+2008-07-28  Tim Waugh  <twaugh@redhat.com>
+
+	* src/interdiff.c (output_patch1_only): Clean up error messages.
+	(output_delta): Likewise.
+	Patch from Eli Carter.
+
+2008-07-02  Tim Waugh  <twaugh@redhat.com>
+
+	* configure.in: Version 0.3.0 (stable).
+
+2008-07-02  Tim Waugh  <twaugh@redhat.com>
+
+	* src/filterdiff.c (clean_comments): New global.
+	(filterdiff): Use it in determining whether to show non-diff
+	lines.
+	(syntax_str): Updated.
+	(main): New option --clean.
+
+	* doc/patchutils.xml: Updated.
+
+	* tests/clean1/run-test: New test case.
+	* Makefile.am (TESTS): Run it.
 
 2008-07-02  Tim Waugh  <twaugh@redhat.com>
 
