/*
 * filterdiff - extract (or exclude) a diff from a diff file
 * lsdiff - show which files are modified by a patch
 * grepdiff - show files modified by a patch containing a regexp
<<<<<<< HEAD
 * Copyright (C) 2001, 2002, 2003, 2004, 2008 Tim Waugh <twaugh@redhat.com>
=======
 * Copyright (C) 2001, 2002, 2003, 2004, 2009 Tim Waugh <twaugh@redhat.com>
>>>>>>> e5271733
 *
 * This program is free software; you can redistribute it and/or modify
 * it under the terms of the GNU General Public License as published by
 * the Free Software Foundation; either version 2 of the License, or
 * (at your option) any later version.
 *
 * This program is distributed in the hope that it will be useful,
 * but WITHOUT ANY WARRANTY; without even the implied warranty of
 * MERCHANTABILITY or FITNESS FOR A PARTICULAR PURPOSE.  See the
 * GNU General Public License for more details.
 *
 * You should have received a copy of the GNU General Public License
 * along with this program; if not, write to the Free Software
 * Foundation, Inc., 59 Temple Place, Suite 330, Boston, MA  02111-1307  USA
 *
 */

#ifdef HAVE_CONFIG_H
#include "config.h"
#endif

#include <errno.h>
#ifdef HAVE_ERROR_H
# include <error.h>
#endif /* HAVE_ERROR_H */
#ifdef HAVE_SYS_TYPES_H
# include <sys/types.h> // for ssize_t
#endif /* HAVE_SYS_TYPES_H */
#include <fnmatch.h>
#include <getopt.h>
#include <locale.h>
#include <regex.h>
#include <stdio.h>
#include <stdlib.h>
#include <string.h>
#include <time.h>

#include "util.h"
#include "diff.h"

struct range {
	struct range *next;
	unsigned long start;
	unsigned long end;
};

enum line_numbering {
	None = 0,
	Before,
	After
};

enum {
	output_none = 0,
	output_hunk,
	output_file
} output_matching = output_none;

static struct patlist *pat_include = NULL;
static struct patlist *pat_exclude = NULL;
static struct range *hunks = NULL;
static struct range *lines = NULL;
static struct range *files = NULL;
static enum line_numbering number_lines = None;
static int number_files = 0;

static int unzip = 0;
static enum {
	mode_filter,
	mode_list,
	mode_grep,
} mode;
static regex_t *regex = NULL;
static size_t num_regex = 0;
static int clean_comments = 0;
static int numbering = 0;
static int annotating = 0;
static int ignore_components = 0;
static int strip_components = 0;
static const char *prefix_to_add = NULL;
static int show_status = 0;
static int verbose = 0;
static int removing_timestamp = 0;
static int egrepping = 0;
static int print_patchnames = -1;
static int empty_files_as_absent = 0;
static unsigned long filecount=0;

static int
regexecs (regex_t *regex, size_t num_regex, const char *string,
	  size_t nmatch, regmatch_t pmatch[], int eflags)
{
	size_t i;
	int ret = REG_NOMATCH;
	for (i = 0; i < num_regex; i++)
		if (!(ret = regexec (&regex[i], string, nmatch,
				     pmatch, eflags)))
			break;
	return ret;
}

static int file_exists (const char *name, const char *timestamp)
{
	struct tm t;
	long zone = -1;

	if (!strcmp (name, "/dev/null"))
		return 0;

	if (read_timestamp (timestamp, &t, &zone))
		return 1;

	/* If the time is less that fifteen hours either side of the
	 * start of 1970, and it's an exact multiple of 15 minutes, it's
	 * very likely to be the result of ctime(&zero). */
	if (t.tm_sec == 0 &&
	    ((t.tm_year == 69 && t.tm_mon == 11 && t.tm_mday == 31 &&
	      t.tm_hour >= 9) ||
	     (t.tm_year == 70 && t.tm_mon == 0 && t.tm_mday == 1 &&
	      t.tm_hour <= 15)) &&
	    (t.tm_min % 15) == 0) {
		if (zone != -1) {
			/* Extra checking, since we know the timezone. */
			long offset = 0;
			if (t.tm_year == 69) {
				offset = 100 * (t.tm_hour - 24);
				if (t.tm_min)
					offset += 100 + t.tm_min - 60;
			} else {
				offset = 100 * t.tm_hour;
				offset += t.tm_min;
			}

			if (offset != zone)
				return 1;
		}

		return 0;
	}

	/* Otherwise, it's a real file timestamp. */
	return 1;
}

static int output_header_line (const char *line)
{
	char *fn;
	int h = strcspn (line + 4, "\t\n");

	fwrite (line, 1, 4, stdout);

	if (prefix_to_add)
		fputs (prefix_to_add, stdout);

	fn = xstrndup (line + 4, h);
	fputs (stripped (fn, strip_components), stdout);
	if (removing_timestamp)
		putchar ('\n');
	else
		fputs (line + 4 + h, stdout);

	free (fn);
	return 0;
}

static int
file_matches (void)
{
	int f = 0;
	struct range *r;
	
	// See if the file range list includes this file.  -1UL is a
	// wildcard.
	for (r = files; r; r = r->next)
		if ((r->start == -1UL ||
		     r->start <= filecount) &&
		    (r->end == -1UL ||
		     filecount <= r->end)) {
			f = 1;
			break;
		}

	if (files && !f)
		return 0;

	return 1;
}

static void display_filename (unsigned long linenum, char status,
			      const char *filename, const char *patchname)
{
	if (mode == mode_list && !file_matches ())
		/* This is lsdiff --files=... and this file is not to be
		 * listed. */
		return;

	if (print_patchnames)
		printf ("%s:", patchname);
	if (numbering)
		printf ("%lu\t", linenum);
	if (number_files)
		printf ("File #%-3lu\t", filecount);
	if (show_status)
		printf ("%c ", status);
	if (prefix_to_add)
		fputs (prefix_to_add, stdout);
	puts (stripped (filename, strip_components));
}

static int
hunk_matches (unsigned long orig_offset, unsigned long orig_count,
	      unsigned long hunknum)
{
	int h = 0, l = 0;
	struct range *r;

	/* The hunk can't match if the containing file doesn't. */
	if (!file_matches ())
		return 0;

	// For the purposes of matching, zero lines at offset n counts
	// as line n.
	if (!orig_count)
		orig_count = 1;

	// See if the hunk range list includes this hunk.  -1UL is a
	// wildcard.
	for (r = hunks; r; r = r->next)
		if ((r->start == -1UL ||
		     r->start <= hunknum) &&
		    (r->end == -1UL ||
		     hunknum <= r->end)) {
			h = 1;
			break;
		}

	// See if the lines range list includes this hunk.  -1UL is a
	// wildcard.
	for (r = lines; r; r = r->next)
		if ((r->start == -1UL ||
		     r->start < (orig_offset + orig_count)) &&
		    (r->end == -1UL ||
		     r->end >= orig_offset)) {
			l = 1;
			break;
		}

	if (hunks && !h)
		return 0;

	if (lines && !l)
		return 0;

	return 1;
}

static int
do_unified (FILE *f, char *header[2], int match, char **line,
	    size_t *linelen, unsigned long *linenum,
	    unsigned long start_linenum, char status,
	    const char *bestname, const char *patchname,
	    int *orig_file_exists, int *new_file_exists)
{
	/* Skip hunk. */
	unsigned long orig_count = 0, new_count = 0;
	unsigned long orig_offset, new_offset;
	unsigned long hunknum = 0;
	unsigned long track_linenum = 0;
	int header_displayed = 0;
	int hunk_match = match;
	long munge_offset = 0;
	int displayed_filename = 0;
	unsigned long last_hunkmatch = 0;
	unsigned long hunk_linenum = *linenum;
	FILE *match_tmpf = NULL;
	int grepmatch = 0;
	long delayed_munge = 0;
	int ret = 0;
	int orig_is_empty = 1, new_is_empty = 1; /* assume until otherwise */

	if (output_matching == output_file)
		match_tmpf = xtmpfile ();

	for (;;) {
		ssize_t got = getline (line, linelen, f);
		if (got == -1) {
			ret = EOF;
			goto out;
		}
		++*linenum;

		if (!orig_count && !new_count && **line != '\\') {
			char *trailing;

			if (strncmp (*line, "@@ ", 3))
				break;

			/* Next chunk. */
			hunknum++;
			hunk_linenum = *linenum;

			if (output_matching == output_hunk && !grepmatch)
				// We are missing this hunk out, but
				// we need to remember how many lines
				// it would have added or removed.
				munge_offset += delayed_munge;

			if (output_matching != output_file)
				grepmatch = 0;
			if (output_matching == output_hunk) {
				if (match_tmpf)
					fclose (match_tmpf);
				match_tmpf = xtmpfile ();
			}

			if (read_atatline (*line, &orig_offset, &orig_count,
					   &new_offset, &new_count))
				error (EXIT_FAILURE, 0,
				      "line not understood: %s", *line);

			if (orig_count)
				orig_is_empty = 0;
			if (new_count)
				new_is_empty = 0;

			// Decide if this hunk matches.
			if (match)
				hunk_match = hunk_matches (orig_offset,
							   orig_count,
							   hunknum);
			else hunk_match = 0;

			trailing = strchr (*line, '+');
			trailing += strcspn (trailing, " ");
			if (*trailing == ' ')
				trailing++;
			trailing += strspn (trailing, "@");

			if (hunk_match && numbering && verbose &&
			    mode != mode_grep) {
				if (print_patchnames)
					printf ("%s-", patchname);
				printf ("\t%lu\tHunk #%lu",
					hunk_linenum, hunknum);
				if (verbose > 1) {
					char *p = trailing;
					if (*p != '\n')
						p++;
					printf ("\t%s", p);
				} else
					putchar ('\n');
			}

			if (hunk_match &&
			    (mode == mode_filter ||
			     output_matching != output_none)) {
				int first_hunk = !header_displayed;
				FILE *output_to = stdout;

				if (mode == mode_grep) {
					delayed_munge = orig_count - new_count;
					if (!grepmatch)
						output_to = match_tmpf;
				}

				if (!header_displayed &&
				    mode != mode_grep) {
					// Display the header.
					if (number_lines != After)
						output_header_line (header[0]);
					if (number_lines != Before)
						output_header_line (header[1]);
					header_displayed = 1;
				}
				switch (number_lines) {
				case None:
					// Display the offsets and
					// counts, adjusting for any
					// hunks we've previously
					// missed out.
					fprintf (output_to,
						 "@@ -%lu", orig_offset);
					if (orig_count != 1)
						fprintf (output_to,
							 ",%lu", orig_count);
					fprintf (output_to, " +%lu",
						 new_offset + munge_offset);
					if (new_count != 1)
						fprintf (output_to,
							 ",%lu", new_count);
					fprintf (output_to, " @@");

					if (annotating)
						fprintf (output_to,
							 " Hunk #%lu, %s",
							 hunknum, bestname);

					fputs (trailing, output_to);
					break;
				case Before:
					// Note the initial line number
					track_linenum = orig_offset;
					if (!first_hunk ||
					    (output_matching == output_file &&
					     hunknum > 1))
						fputs ("...\n", output_to);
					break;
				case After:
					// Note the initial line number
					track_linenum = (new_offset +
							 munge_offset);
					if (!first_hunk ||
					    (output_matching == output_file &&
					     hunknum > 1))
						fputs ("...\n", output_to);
					break;
				}
			} else if (mode == mode_filter)
				// We are missing this hunk out, but
				// we need to remember how many lines
				// it would have added or removed.
				munge_offset += orig_count - new_count;

			continue;
		}

		if (**line != '\\') {
			if (orig_count && **line != '+')
				orig_count--;
			if (new_count && **line != '-')
				new_count--;
		}

		if (hunk_match && mode == mode_grep &&
		    !regexecs (regex, num_regex, *line + 1, 0, NULL, 0)) {
			if (output_matching == output_none) {
				if (!displayed_filename) {
					displayed_filename = 1;
					display_filename (start_linenum,
							  status, bestname,
							  patchname);
				}

				if (numbering && verbose &&
				    hunknum > last_hunkmatch) {
					last_hunkmatch = hunknum;
					if (print_patchnames)
						printf ("%s-", patchname);
					printf ("\t%lu\tHunk #%lu\n",
						hunk_linenum, hunknum);
				}
			} else {
				if (match_tmpf) {
					if (!header_displayed &&
					    number_lines != After)
						output_header_line (header[0]);

					if (!header_displayed &&
					    number_lines != Before)
						output_header_line (header[1]);

					if (!header_displayed)
						header_displayed = 1;

					rewind (match_tmpf);
					while (!feof (match_tmpf)) {
						int ch = fgetc (match_tmpf);
						if (ch == EOF)
							break;
						putchar (ch);
					}
					fclose (match_tmpf);
					match_tmpf = NULL;
				}
				grepmatch = 1;
			}
		}

		if (hunk_match &&
		    (mode == mode_filter ||
		     output_matching != output_none)) {
			FILE *output_to = stdout;
			if (mode == mode_grep && !grepmatch)
				output_to = match_tmpf;
			if (number_lines == None)
				// Just display each line.
				fwrite (*line, (size_t) got, 1, output_to);
			else if ((number_lines == Before && **line != '+') ||
				 (number_lines == After && **line != '-'))
				// Numbered line.
				fprintf (output_to, "%lu\t:%s",
					 track_linenum++, 1 + *line);
		}
	}

 out:
	if (match_tmpf)
		fclose (match_tmpf);

	if (empty_files_as_absent) {
		if (orig_file_exists != NULL && orig_is_empty)
			*orig_file_exists = 0;
		if (new_file_exists != NULL && new_is_empty)
			*new_file_exists = 0;
	}

	return ret;
}

static int
do_context (FILE *f, char *header[2], int match, char **line,
	    size_t *linelen, unsigned long *linenum,
	    unsigned long start_linenum, char status,
	    const char *bestname, const char *patchname,
	    int *orig_file_exists, int *new_file_exists)
{
	/* Skip before and after segments. */
	unsigned long line_start, line_end, line_count;
	unsigned long hunknum = 0;
	unsigned long track_linenum = 0;
	unsigned long changed[2];
	long munge_offset = 0;
	int header_displayed = 0;
	char *n, *end;
	int i;
	int hunk_match = 0;
	int displayed_filename = 0;
	unsigned long last_hunkmatch = 0;
	unsigned long hunk_linenum = *linenum;
	FILE *match_tmpf = NULL;
	int grepmatch = 0;
	int ret = 0;
	unsigned long unchanged;
	int first_hunk = 0;
	int orig_is_empty = 1, new_is_empty = 1; /* assume until otherwise */

	/* Context diff hunks are like this:
	 *
	 * *************** [GNU diff can put stuff here]
	 * *** start[,end] **** [we sometimes put stuff here]
	 *   from lines... (omitted if there are only insertions)
	 *[*************** [GNU diff can put stuff here]]
	 * --- start[,end] ----
	 *   to lines... (omitted if there are only deletions)
	 *[*** start[,end] ****
	 * ...]
	 */

	if (getline (line, linelen, f) == -1)
		return EOF;
	++*linenum;

	if (strncmp (*line, "***************", 15))
		return 1;

	if (output_matching == output_file)
		match_tmpf = xtmpfile ();

 next_hunk:
	unchanged = 0;
	changed[0] = changed[1] = 0; // for munge calculation

	for (i = 0; i < 2; i++) {
		int first = 1;

		if (i == 0)
			first_hunk = !header_displayed;

		if (getline (line, linelen, f) == -1) {
			ret = EOF;
			goto out;
		}

		++*linenum;

		if (!i && !strncmp (*line, "***************", 15)) {
			/* Some diffs seem to have this for every
			 * set of changes.  SuSV2 says not to,
			 * but the GNU diff info page disagrees. */
			i--;
			continue;
		}

		if (strncmp (*line, i ? "--- " : "*** ", 4)) {
			ret = 1;
			goto out;
		}

		if (!i) {
			hunknum++;
			hunk_linenum = *linenum;
			if (output_matching != output_file)
				grepmatch = 0;
			if (output_matching == output_hunk) {
				if (match_tmpf)
					fclose (match_tmpf);
				match_tmpf = xtmpfile ();
			}
		}

	do_line_counts:
		n = *line + 4;
		line_start = strtoul (n, &end, 10);
		if (n == end) {
			ret = 1;
			goto out;
		}

		if (*end == ',') {
			n = end + 1;
			line_end = strtoul (n, &end, 10);
			if (n == end) {
				ret = 1;
				goto out;
			}

			if (line_start > line_end) {
				ret = 1;
				goto out;
			}

			line_count = line_end - line_start + 1;
		} else {
			line_end = line_start;
			line_count = line_start ? 1 : 0;
		}

		n = strchr (n, '*');
		if (n)
			n += 4;

		if (!i) {
			if (match)
				hunk_match = hunk_matches (line_start,
							   line_count,
							   hunknum);
			else hunk_match = 0;

			if (hunk_match && numbering && verbose &&
			    mode != mode_grep) {
				if (print_patchnames)
					printf ("%s-", patchname);
				printf ("\t%lu\tHunk #%lu\n",
					hunk_linenum, hunknum);
			}
		}

		if (hunk_match &&
		    (mode == mode_filter || output_matching != output_none)) {
			FILE *output_to= stdout;

			if (mode == mode_grep && !grepmatch)
				output_to = match_tmpf;

			// Display the line counts.
			if (!header_displayed && mode == mode_filter) {
				if (number_lines != After)
					output_header_line (header[0]);
				if (number_lines != Before)
					output_header_line (header[1]);
				header_displayed = 1;
			}

			if (number_lines == None) switch (i) {
			case 0:
				fputs ("***************\n", output_to);
				fprintf (output_to, "*** %lu", line_start);
				if (line_end != line_start)
					fprintf (output_to, ",%lu", line_end);
				fputs (" ****", output_to);

				if (annotating)
					fprintf (output_to,
						 " Hunk #%lu, %s\n",
						 hunknum, bestname);
				else if (n)
					fputs (n, output_to);
				else
					fputc ('\n', output_to);

				break;
			case 1:
				fprintf (output_to, "--- %lu",
					 line_start + munge_offset);
				if (line_end != line_start)
					fprintf (output_to, ",%lu",
						 line_end + munge_offset);
				fputs (" ----\n", output_to);
				break;
			}

			switch (number_lines) {
			case None:
				break;

			case Before:
				if (i != 0)
					break;

				// Note the initial line number.
				track_linenum = line_start;
				if (!first_hunk ||
				    (output_matching == output_file &&
				     hunknum > 1))
					fputs ("...\n", output_to);
				break;

			case After:
				if (i != 1)
					break;

				track_linenum = line_start + munge_offset;
				if (!first_hunk ||
				    (output_matching == output_file &&
				     hunknum > 1))
					fputs ("...\n", output_to);
				break;
			}
		}

		if (i && line_count == unchanged)
			break;

		while (line_count--) {
			ssize_t got = getline (line, linelen, f);
			if (got == -1) {
				ret = EOF;
				goto out;
			}

			++*linenum;

			if (hunk_match && mode == mode_grep &&
			    !regexecs (regex, num_regex, *line + 2,
				       0, NULL, 0)) {
				if (output_matching == output_none) {
					if (!displayed_filename) {
						displayed_filename = 1;
						display_filename(start_linenum,
								 status,
								 bestname,
								 patchname);
					}

					if (numbering && verbose &&
					    hunknum > last_hunkmatch) {
						last_hunkmatch = hunknum;
						if (print_patchnames)
							printf ("%s-",
								patchname);
						printf ("\t%lu\tHunk #%lu\n",
							hunk_linenum, hunknum);
					}
				} else {
					if (!header_displayed) {
						if (number_lines != After)
							output_header_line (header[0]);
						if (number_lines != Before)
							output_header_line (header[1]);
						header_displayed = 1;
					}

					if (match_tmpf) {
						rewind (match_tmpf);
						while (!feof (match_tmpf)) {
							int ch;
							ch = fgetc(match_tmpf);
							if (ch == EOF)
								break;
							putchar (ch);
						}
						fclose (match_tmpf);
						match_tmpf = NULL;
					}

					grepmatch = 1;
				}
			}

			if (!i && first) {
				first = 0;
				if (!strncmp (*line, "--- ", 4)) {
					/* From lines were
					 * omitted. */
					i++;
					goto do_line_counts;
				}
			}

			if (**line == ' ')
				unchanged++;

			if (empty_files_as_absent) switch (**line) {
			case ' ':
			case '!':
				new_is_empty = orig_is_empty = 0;
				break;
			case '+':
				new_is_empty = 0;
				break;
			case '-':
				orig_is_empty = 0;
				break;
			}

			if (hunk_match &&
			    (mode == mode_filter ||
			     output_matching != output_none)) {
				FILE *output_to = stdout;
				if (mode == mode_grep && !grepmatch)
					output_to = match_tmpf;

				if (number_lines == None)
					fwrite (*line, (size_t) got,
						1, output_to);
				else if ((number_lines == Before && !i) ||
					 (number_lines == After && i)) {
					fprintf (output_to, "%lu\t:",
						 track_linenum++);
					fwrite (2 + *line, (size_t) got - 2,
						1, output_to);
				}
			}

			if ((mode == mode_filter && !hunk_match) ||
			    output_matching == output_hunk)
				switch (**line) {
				case '!':
					changed[i]++;
					break;
				case '+':
					changed[1]++;
					break;
				case '-':
					changed[0]++;
					break;
				}
		}
	}

	if (output_matching != output_hunk || !grepmatch)
		munge_offset += changed[0] - changed[1];
	goto next_hunk;

out:
	if (match_tmpf)
		fclose (match_tmpf);

	if (empty_files_as_absent) {
		if (orig_file_exists != NULL && orig_is_empty)
			*orig_file_exists = 0;
		if (new_file_exists != NULL && new_is_empty)
			*new_file_exists = 0;
	}

	return ret;
}

static int filterdiff (FILE *f, const char *patchname)
{
	static unsigned long linenum = 1;
	char *names[2];
	char *header[2] = { NULL, NULL };
	char *line = NULL;
	size_t linelen = 0;
	char *p;
	const char *p_stripped;
	int match;
	int i;

	if (getline (&line, &linelen, f) == -1)
		return 0;

	for (;;) {
		char status = '!';
		unsigned long start_linenum;
		int orig_file_exists, new_file_exists;
		int is_context = 0;
		int result;
		int (*do_diff) (FILE *, char *[2], int, char **, size_t *,
				unsigned long *, unsigned long,
				char, const char *, const char *,
				int *, int *);

		orig_file_exists = 0; // shut gcc up

		// Search for start of patch ("--- " for unified diff,
		// "*** " for context).
		for (;;) {
			if (!strncmp (line, "--- ", 4)) {
				is_context = 0;
				break;
			}

			if (!strncmp (line, "*** ", 4)) {
				is_context = 1;
				break;
			}

			/* Show non-diff lines if excluding, or if
			 * in verbose mode, and if --clean isn't specified. */
			if (mode == mode_filter && (pat_exclude || verbose)
				&& !clean_comments)
				fputs (line, stdout);

			if (getline (&line, &linelen, f) == -1)
				goto eof;
			linenum++;
		}

		start_linenum = linenum;
		header[0] = xstrdup (line);
		names[0] = filename_from_header (line + 4);
		if (mode != mode_filter && show_status)
			orig_file_exists = file_exists (names[0], line + 4 +
							strlen (names[0]));

		if (getline (&line, &linelen, f) == -1) {
			/* Show non-diff lines if excluding, or if
			 * in verbose mode, and if --clean isn't specified. */
			if (mode == mode_filter && (pat_exclude || verbose)
				&& !clean_comments)
				fputs (header[0], stdout);
			free (names[0]);
			goto eof;
		}
		linenum++;

		if (strncmp (line, is_context ? "--- " : "+++ ", 4)) {
			/* Show non-diff lines if excluding, or if
			 * in verbose mode, and if --clean isn't specified. */
			if (mode == mode_filter && (pat_exclude || verbose)
				&& !clean_comments)
				fputs (header[0], stdout);
			free (names[0]);
			free (header[0]);
			header[0] = NULL;
			continue;
		}

		filecount++;
		header[1] = xstrdup (line);
		names[1] = filename_from_header (line + 4);

		if (mode != mode_filter && show_status)
			new_file_exists = file_exists (names[1], line + 4 +
						       strlen (names[1]));

		// Decide whether this matches this pattern.
		p = best_name (2, names);
		p_stripped = stripped (p, ignore_components);

		match = !patlist_match(pat_exclude, p_stripped);
		if (match && pat_include != NULL)
			match = patlist_match(pat_include, p_stripped);

		// print if it matches.
		if (match && !show_status && mode == mode_list)
			display_filename (start_linenum, status,
					  p, patchname);

		if (is_context)
			do_diff = do_context;
		else
			do_diff = do_unified;

		result = do_diff (f, header, match, &line,
				  &linelen, &linenum,
				  start_linenum, status, p, patchname,
				  &orig_file_exists, &new_file_exists);

		// print if it matches.
		if (match && show_status && mode == mode_list) {
			if (!orig_file_exists)
				status = '+';
			else if (!new_file_exists)
				status = '-';

			display_filename (start_linenum, status,
					  p, patchname);
		}

		switch (result) {
		case EOF:
			free (names[0]);
			free (names[1]);
			goto eof;
		case 1:
			goto next_diff;
		}

	next_diff:
		for (i = 0; i < 2; i++) {
			free (names[i]);
			free (header[i]);
			header[i] = NULL;
		}
	}

 eof:
	for (i = 0; i < 2; i++)
		if (header[i])
			free (header[i]);

	if (line)
		free (line);

	return 0;
}

const char * syntax_str =
"Options:\n"
"  -x PAT    exclude files matching PAT\n"
"  -X FILE   exclude files that match any pattern in FILE\n"
"  -i PAT    include only files matching PAT\n"
"  -I FILE   include only files that match any pattern in FILE\n"
"  --hunks=H, -# H\n"
"            include only hunks in range H\n"
"  --lines=L include only hunks with (original) lines in range L\n"
"  --files=F include only files in range F\n"
"  --annotate (filterdiff, grepdiff)\n"
"            annotate each hunk with the filename and hunk number (filterdiff, grepdiff)\n"
"  --as-numbered-lines=before|after (filterdiff, grepdiff)\n"
"            display lines as they would look before, or after, the (filterdiff, grepdiff)\n"
"            patch is applied (filterdiff, grepdiff)\n"
"  --format=context|unified (filterdiff, grepdiff)\n"
"            set output format (filterdiff, grepdiff)\n"
"  --output-matching=hunk|file (grepdiff)\n"
"            show matching hunks or file-level diffs (grepdiff)\n"
"  --remove-timestamps (filterdiff, grepdiff)\n"
"            don't show timestamps from output (filterdiff, grepdiff)\n"
"  --clean (filterdiff)\n"
"            remove all comments (non-diff lines) from output (filterdiff)\n"
"  -z        decompress .gz and .bz2 files\n"
"  -n        show line numbers (lsdiff, grepdiff)\n"
"  --number-files (lsdiff, grepdiff)\n"
"            show file numbers, for use with filterdiff's --files option (lsdiff, grepdiff)\n"
"  -H, --with-filename (lsdiff, grepdiff)\n"
"            show patch file names (lsdiff, grepdiff)\n"
"  -h, --no-filename (lsdiff, grepdiff)\n"
"            suppress patch file names (lsdiff, grepdiff)\n"
"  -p N      initial pathname components to ignore\n"
"  --strip=N initial pathname components to strip\n"
"  --addprefix=PREFIX\n"
"            prefix pathnames with PREFIX\n"
"  -s        show file additions and removals (lsdiff)\n"
"  -v        verbose output -- use more than once for extra verbosity\n"
"  -E        use extended regexps, like egrep (grepdiff)\n"
"  -E, --empty-files-as-absent (lsdiff)\n"
"            treat empty files as absent (lsdiff)\n"
"  -f FILE   read regular expressions from FILE (grepdiff)\n"
"  --filter  run as 'filterdiff' (grepdiff, lsdiff)\n"
"  --list    run as 'lsdiff' (filterdiff, grepdiff)\n"
"  --grep    run as 'grepdiff' (filterdiff, lsdiff)\n"
;

NORETURN
static void syntax (int err)
{
	char *s = xstrdup (syntax_str);
	const char *usage = "usage: %s [OPTION]... [files ...]\n";
	char *p, *next;
	if (mode == mode_grep)
		usage = "usage: %s [OPTION]... REGEX [files ...]\n";
	fprintf (err ? stderr : stdout, usage, progname);
	for (p = s; p && *p; p = next) {
		char *endp;
		next = strchr (p, '\n');
		if (!next)
			break;
		endp = next;
		*next++ = '\0';
		if (*--endp == ')') {
			char *begp = strrchr (p, '(');
			char *comma;
			if (!begp)
				break;
			*begp++ = '\0';
			*endp = '\0';
			do {
				comma = strchr (begp, ',');
				if (comma)
					*comma = '\0';
				if (!strcmp (progname, begp)) {
					puts (p);
					break;
				}
				if (comma)
					begp = (comma + 1 +
						strspn (comma + 1, " "));
			} while (comma);
		}
		else puts (p);
	}
	exit (err);
}

static void
parse_range (struct range **r, const char *rstr)
{
	unsigned long n;
	char *end;

	if (*rstr == '-')
		n = -1UL;
	else {
		n = strtoul (rstr, &end, 0);
		if (rstr == end) {
			if (*end)
				error (EXIT_FAILURE, 0,
				       "not understood: '%s'", end);
			else
				error (EXIT_FAILURE, 0,
				       "missing number in range list");

			*r = NULL;
			return;
		}

		rstr = end;
	}

	*r = xmalloc (sizeof **r);
	(*r)->start = (*r)->end = n;
	(*r)->next = NULL;
	if (*rstr == '-') {
		rstr++;
		n = strtoul (rstr, &end, 0);
		if (rstr == end)
			n = -1UL;

		(*r)->end = n;
		rstr = end;

		if ((*r)->start != -1UL && (*r)->start > (*r)->end)
			error (EXIT_FAILURE, 0, "invalid range: %lu-%lu",
			       (*r)->start, (*r)->end);
	}

	if (*rstr == ',')
		parse_range (&(*r)->next, rstr + 1);
	else if (*rstr != '\0')
		error (EXIT_FAILURE, 0, "not understood: '%s'", rstr);
}

static void set_list (void)
{
	/* This is lsdiff. */
	set_progname ("lsdiff");
	mode = mode_list;
}

static void set_filter (void)
{
	/* This is filterdiff. */
	set_progname ("filterdiff");
	mode = mode_filter;
}

static void set_grep (void)
{
	/* This is grepdiff. */
	set_progname ("grepdiff");
	mode = mode_grep;
}

static void determine_mode_from_name (const char *argv0)
{
	/* This is filterdiff, unless it is named 'lsdiff' or 'grepdiff'. */
	const char *p = strrchr (argv0, '/');
	if (!p++)
		p = argv0;
	if (strstr (p, "lsdiff"))
		set_list ();
	else if (strstr (p, "grepdiff"))
		set_grep ();
	else
		set_filter ();
}

static FILE *convert_format (FILE *f, char format)
{
	switch (format) {
	default:
		break;
	case 'c':
		f = convert_to_context (f, "rb", 0);
		break;
	case 'u':
		f = convert_to_unified (f, "rb", 0);
		break;
	}

	return f;
}

static int
read_regex_file (const char *file)
{
	FILE *f = fopen (file, "r");
	char *line = NULL;
	size_t linelen = 0;
	ssize_t got;
	int err;

	if (!f)
		error (EXIT_FAILURE, errno, "cannot open %s", file);

	while ((got = getline (&line, &linelen, f)) > 0) {
		if (line[--got] == '\n')
			line[got] = '\0';

		regex = xrealloc (regex, ++num_regex * sizeof (regex[0]));
		err = regcomp (&regex[num_regex - 1], line,
			       REG_NOSUB | egrepping);
		if (err) {
			char errstr[300];
			regerror (err, &regex[num_regex - 1], errstr,
				  sizeof (errstr));
			error (EXIT_FAILURE, 0, errstr);
			exit (1);
		}
	}

	free (line);
	return fclose (f);
}

int main (int argc, char *argv[])
{
	int i;
	FILE *f = stdin;
	char format = '\0';
	int regex_file_specified = 0;

	setlocale (LC_TIME, "C");
	determine_mode_from_name (argv[0]);
	while (1) {
		static struct option long_options[] = {
	       		{"help", 0, 0, 1000 + 'H'},
			{"version", 0, 0, 1000 + 'V'},
			{"verbose", 0, 0, 'v'},
			{"list", 0, 0, 'l'},
			{"filter", 0, 0, 1000 + 'f'},
			{"grep", 0, 0, 'g'},
			{"strip", 1, 0, 1000 + 'S'},
			{"addprefix", 1, 0, 1000 + 'A'},
			{"hunks", 1, 0, '#'},
			{"lines", 1, 0, 1000 + ':'},
			{"files", 1, 0, 1000 + 'w'},
			{"as-numbered-lines", 1, 0, 1000 + 'L'},
			{"annotate", 0, 0, 1000 + 'a'},
			{"format", 1, 0, 1000 + 'F'},
			{"output-matching", 1, 0, 1000 + 'o'},
			{"remove-timestamps", 0, 0, 1000 + 'r'},
			{"with-filename", 0, 0, 'H'},
			{"no-filename", 0, 0, 'h'},
			{"empty-files-as-absent", 0, 0, 'E'},
			{"number-files", 0, 0, 1000 + 'n'},
			{"clean", 0, 0, 1000 + 'c'},
			{0, 0, 0, 0}
		};
		char *end;
		int c = getopt_long (argc, argv, "vp:i:I:x:X:zns#:Ef:Hh",
				     long_options, NULL);
		if (c == -1)
			break;
		
		switch (c) {
		case 'g':
			set_grep ();
			break;
		case 1000 + 'f':
			set_filter ();
			break;
		case 'l':
			set_list ();
			break;
		case 'E':
			if (mode == mode_grep)
				egrepping = REG_EXTENDED;
			else if (mode == mode_list)
				empty_files_as_absent = 1;
			else syntax (1);
			break;
		case 'f':
			if (mode == mode_grep) {
				regex_file_specified = 1;
				read_regex_file (optarg);
			} else syntax (1);
			break;
		case 1000 + 'V':
			printf("%s - patchutils version %s\n", progname,
			       VERSION);
			exit(0);
		case 1000 + 'H':
			syntax (0);
			break;
		case 1000 + 'S':
			strip_components = strtoul (optarg, &end, 0);
			if (optarg == end)
				syntax (1);
			break;
		case 1000 + 'A':
			prefix_to_add = optarg;
			break;
		case 'p':
			ignore_components = strtoul (optarg, &end, 0);
			if (optarg == end)
				syntax (1);
			break;
		case 'x':
			patlist_add (&pat_exclude, optarg);
			break;
		case 'X':
			patlist_add_file (&pat_exclude, optarg);
			break;
		case 'i':
			patlist_add (&pat_include, optarg);
			break;
		case 'I':
			patlist_add_file (&pat_include, optarg);
			break;
		case 'z':
			unzip = 1;
			break;
		case 'n':
			numbering = 1;
			break;
		case 1000 + 'n':
			number_files = 1;
			break;
		case 's':
			show_status = 1;
			break;
		case 'v':
			verbose++;
			if (numbering && verbose > 1)
				number_files = 1;
			break;
		case '#':
			if (hunks)
				syntax (1);
			parse_range (&hunks, optarg);
			break;
		case 'H':
			if (mode == mode_list || mode == mode_grep)
				print_patchnames = 1;
			else syntax (1);
			break;
		case 'h':
			if (mode == mode_list || mode == mode_grep)
				print_patchnames = 0;
			else syntax (1);
			break;
		case 1000 + ':':
			if (lines)
				syntax (1);
			parse_range (&lines, optarg);
			break;
		case 1000 + 'w':
			if (files)
				syntax (1);
			parse_range (&files, optarg);
			break;
		case 1000 + 'L':
			if (!strcmp (optarg, "before"))
				number_lines = Before;
			else if (!strcmp (optarg, "after"))
				number_lines = After;
			else syntax (1);
			break;
		case 1000 + 'a':
			if (mode == mode_list)
				syntax (1);
			annotating = 1;
			break;
		case 1000 + 'F':
			if (!strcmp (optarg, "context") && !format)
				format = 'c';
			else if (!strcmp (optarg, "unified") && !format)
				format = 'u';
			else syntax (1);
			break;
		case 1000 + 'o':
			if (!strncmp (optarg, "hunk", 4))
				output_matching = output_hunk;
			else if (!strncmp (optarg, "file", 4))
				output_matching = output_file;
			else syntax (1);
			break;
		case 1000 + 'r':
			removing_timestamp = 1;
			break;
		case 1000 + 'c':
			clean_comments = 1;
			break;
		default:
			syntax(1);
		}
	}

	/* Preserve the old semantics of -p. */
	if (mode != mode_filter && ignore_components && !strip_components &&
	    !pat_include && !pat_exclude) {
		fprintf (stderr,
			 "-p given without -i or -x; guessing that you "
			 "meant --strip instead.\n");
		strip_components = ignore_components;
		ignore_components = 0;
	}

	if (mode != mode_grep && output_matching != output_none)
		error (EXIT_FAILURE, 0, "--output-matching only applies to "
		       "grep mode");

	if (numbering &&
	    !(mode == mode_list ||
	      (mode == mode_grep && output_matching == output_none)))
		error (EXIT_FAILURE, 0, "-n only applies to list mode");

	if (mode != mode_filter &&
	    output_matching == output_none &&
	    number_lines != None)
		error (EXIT_FAILURE, 0, "--as-numbered-lines is "
		       "inappropriate in this context");

	if (mode == mode_filter &&
	    verbose && clean_comments)
		error (EXIT_FAILURE, 0, "can't use --verbose and "
		       "--clean options simultaneously");

	if (mode == mode_grep && !regex_file_specified) {
		int err;

		if (optind == argc)
			syntax (1);

		regex = xrealloc (regex, ++num_regex * sizeof (regex[0]));
		err = regcomp (&regex[num_regex - 1], argv[optind++],
			       REG_NOSUB | egrepping);
		if (err) {
			char errstr[300];
			regerror (err, &regex[num_regex - 1], errstr,
				  sizeof (errstr));
			error (EXIT_FAILURE, 0, errstr);
			exit (1);
		}
	}

	if (number_lines != None ||
	    output_matching != output_none) {
		if (print_patchnames == 1)
			error (EXIT_FAILURE, 0,
			       "-H is inappropriate in this context");
	} else if (print_patchnames == -1) {
		if ((mode == mode_list || mode == mode_grep) &&
		    optind + 1 < argc)
			print_patchnames = 1;
		else
			print_patchnames = 0;
	}

	if (optind == argc) {
		f = convert_format (stdin, format);
		filterdiff (f, "(standard input)");
		fclose (f);
	} else {
		for (i = optind; i < argc; i++) {
			if (unzip) {
				f = xopen_unzip (argv[i], "rb");
			} else {
				f = xopen(argv[i], "rbm");
			}

			f = convert_format (f, format);
			filterdiff (f, argv[i]);
			fclose (f);
		}
	}

	return 0;
}
<|MERGE_RESOLUTION|>--- conflicted
+++ resolved
@@ -2,11 +2,8 @@
  * filterdiff - extract (or exclude) a diff from a diff file
  * lsdiff - show which files are modified by a patch
  * grepdiff - show files modified by a patch containing a regexp
-<<<<<<< HEAD
- * Copyright (C) 2001, 2002, 2003, 2004, 2008 Tim Waugh <twaugh@redhat.com>
-=======
+ * Copyright (C) 2001, 2002, 2003, 2004, 2008, 2009 Tim Waugh <twaugh@redhat.com>
  * Copyright (C) 2001, 2002, 2003, 2004, 2009 Tim Waugh <twaugh@redhat.com>
->>>>>>> e5271733
  *
  * This program is free software; you can redistribute it and/or modify
  * it under the terms of the GNU General Public License as published by
